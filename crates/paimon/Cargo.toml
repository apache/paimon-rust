--- conflicted
+++ resolved
@@ -37,8 +37,5 @@
 serde_bytes = "0.11.15"
 snafu = "0.8.3"
 typed-builder = "^0.18"
-<<<<<<< HEAD
-tokio = { version = "1.39.2", features = ["full"] }
-=======
 opendal = "0.48"
->>>>>>> 65a8e746
+tokio = { version = "1.39.2", features = ["full"] }