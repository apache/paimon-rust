--- conflicted
+++ resolved
@@ -46,11 +46,7 @@
 serde_with = "3.9.0"
 snafu = "0.8.3"
 typed-builder = "^0.19"
-<<<<<<< HEAD
-opendal = { version = "0.48", features = ["services-fs"] }
-=======
-opendal = { version = "0.49",features = ["services-fs"] }
->>>>>>> fb27ca40
+opendal = { version = "0.49", features = ["services-fs"] }
 pretty_assertions = "1"
 apache-avro = { version = "0.17", features = ["snappy"] }
 
